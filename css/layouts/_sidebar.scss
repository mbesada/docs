body.sidenav-open {
  .col-sidebar {
    bottom: 0;
    left: 0;
    right: 0;

    #mysidebar {
      height: 100%;
      overflow: scroll;
      -webkit-overflow-scrolling: touch;
    }
  }

  .col-content {
    height: 100%;
    overflow: hidden;
  }
}

.col-sidebar {
<<<<<<< HEAD
  background-color: $cl_gray_light;
=======
  background-color: $cl_gray;
  position: relative;
>>>>>>> 7398c2b3

  @include at-query($max, $screen-md) {
    position: fixed;
    left: 0;
    top: 61px;
    width: 100%;
    z-index: 1001;
    @include groovy(margin-left);
    @include groovy(box-shadow);
  }

  @include at-query($min, $screen-sm) {
    padding-top: 71px;
  }

  @include at-query($min, $screen-md){
    background-color: transparent;
    border-bottom: none;
    padding-left: 0;
  }

  &--scrolled {
    @include at-query($max, $screen-md) {
      box-shadow: 0 2px 4px 0 rgba(0, 0, 0, 0.1);
    }

    .nav--collapsed {
      .sidenav-arrow {
        transform: translateY(14px);

        img {
          transform: rotate(0deg);
        }
      }
    }
  }
}

.sidebar-row {
  @include at-query($min, $screen-md) {
    display: flex;
  }
}

#mysidebar {
  padding-top: 10px;
  background-color: transparent;
  border-radius: 0px;
  padding-bottom: 5px;

  @include at-query($min, $screen-md){
    padding: 0;
  }
}

.sidenav-arrow {
  position: absolute;
  z-index: 1;
  right: 0;
  top: -14px;
  transition: transform 0.2s ease;
  transform: translateY(25px);
  width: 40px;
  height: 40px;
  text-align: right;

  @include at-query($min, $screen-md) {
    display: none;
  }

  img {
    width: 13px;
    vertical-align: top;
    transition: transform 0.2s ease;
    transform: rotate(180deg);
    margin-top: 11px;
    margin-right: 9px;
  }
}

.collapsed-header {
  display: none;
  @include avenir_h(16px);
  line-height: 20px;
  position: absolute;

  &__pre {
    font-size: 11px;
  }
}

.arrow-down {
  display: inline-block;
  border: solid $cl_blue;
  border-width: 0 2px 2px 0;
  padding: 2px;
  margin-left: 10px;
  margin-bottom: 2px;
  transition: transform 0.2s ease, margin-bottom 0.2s ease;
  transform: rotate(45deg);
  -webkit-transform: rotate(45deg);

  &--pre {
    transform: rotate(-45deg);
    -webkit-transform: rotate(-45deg);
    margin-left: 0;
    border-width: 0 1px 1px 0;
    margin: 0 3px;
  }
}

.nav {
  background-color: transparent;
  padding:0px;
  margin: 0px;

  &--collapsed {
    .sidenav-arrow {
      transform: translateY(21px);

      img {
        transform: rotate(0deg);
      }
    }

    &.nav--home {
      .sidenav-arrow {
        transform: translateY(14px);

        img {
          transform: rotate(0deg);
        }
      }
    }
  }

  //1st level
  > li {
    margin-bottom: 20px;
    list-style: none;

    @include at-query($min, $screen-md) {
      margin-bottom: 15px;
    }

    > a {
      display: block;
      outline: none;
      text-decoration: none;
      // padding: 0 0 0 10px;
      padding: 0;
      margin-left: 10px;
      color: $cl_blue;
      @include avenir_r(18px);
      line-height: 20px;

      @include at-query($min, $screen-md) {
        font-size: 16px;
        line-height: 30px;
      }
    }

    > ul {
      border-left: 1px solid $cl_green_bright;
      margin: 0 0 0 15px;
      padding: 0;

      //2nd level
      > li {
        margin: 0 0 7px 15px;
        padding: 0;
        list-style: none;

        &:last-of-type {
          margin-bottom: 0;
        }

        > a {
          @include avenir_r(16px);
          line-height: 20px;

          @include at-query($min, $screen-md) {
            font-size: 14px;
          }
        }

        > ul {
          border-left: 1px solid $cl_green_bright;
          margin: 0 0 0 5px;
          padding: 0;

          //3rd level
          > li {
            margin: 0 0 7px 15px;
            padding: 0;
            list-style: none;

            > a {
              @include avenir_r(16px);
              line-height: 20px;

              @include at-query($min, $screen-md) {
                font-size: 14px;
              }
            }
          }
        }

        .arrow-down {
          margin-left: 6px;
        }
      }
    }
  }

  a {
    background-color: transparent;
    display: inline-block;

    code {
      color: $cl_blue;

      &:hover {
        color: $cl_green;
      }
    }

    &:hover, &:active {
      background-color: transparent;

      > span {
        color: $cl_green;
      }
    }
  }

  li.active {
    > a {
      background-color: transparent;
      color: $cl_green;
      padding-bottom: 10px;
      margin-bottom: 10px;
      border-bottom: 1px solid #d8d8d8;

      @include at-query($min, $screen-md) {
        border-bottom: none;
        margin-bottom: 0;
      }

      > code {
        color: $cl_green;
      }

      .arrow-down {
        transform: rotate(-135deg);
        -webkit-transform: rotate(-135deg);
        margin-bottom: 0px;
      }
    }

    // third tier
    li.active {
      a {
        width: 100%;
      }
    }
  }
}

a:not([href]) {
  color: #aaa;
}

#version-switcher {
  background: #fff;
  border-top: 1px solid $cl_border;
  bottom: 0;
  padding-right: 10px;
  padding-top: 10px;
  position: fixed;
  width: 220px;

  @include at-query($max, $screen-md) {
    .nav > li { margin-bottom: 10px; }
    .nav > li > ul { border-left: none; margin-left: 0; }
    .nav > li > a,
    .nav > li > ul > li > a { font-size: 14px; }
    border-top-width: 1px;
    border-right: 1px solid $cl_border;
    left: 0;
    width: 180px;
  }
}<|MERGE_RESOLUTION|>--- conflicted
+++ resolved
@@ -18,12 +18,8 @@
 }
 
 .col-sidebar {
-<<<<<<< HEAD
   background-color: $cl_gray_light;
-=======
-  background-color: $cl_gray;
   position: relative;
->>>>>>> 7398c2b3
 
   @include at-query($max, $screen-md) {
     position: fixed;
@@ -299,7 +295,7 @@
 
 #version-switcher {
   background: #fff;
-  border-top: 1px solid $cl_border;
+  border-top: 1px solid $cl_gray_medium;
   bottom: 0;
   padding-right: 10px;
   padding-top: 10px;
@@ -312,7 +308,7 @@
     .nav > li > a,
     .nav > li > ul > li > a { font-size: 14px; }
     border-top-width: 1px;
-    border-right: 1px solid $cl_border;
+    border-right: 1px solid $cl_gray_medium;
     left: 0;
     width: 180px;
   }
