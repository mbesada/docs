--- conflicted
+++ resolved
@@ -9,13 +9,9 @@
 
 ## Synopsis
 
-<<<<<<< HEAD
-{% include {{ page.version.version }}/sql/diagrams/add_column.html %}
-=======
 <div>
 {% include sql/{{ page.version.version }}/diagrams/add_column.html %}
 </div>
->>>>>>> 3c3570b8
 
 ## Required privileges
 
@@ -24,12 +20,12 @@
 ## Parameters
 
 
- Parameter | Description 
+ Parameter | Description
 -----------|-------------
- `table_name` | The name of the table to which you want to add the column. 
+ `table_name` | The name of the table to which you want to add the column.
  `column_name` | The name of the column you want to add. The column name must follow these [identifier rules](keywords-and-identifiers.html#identifiers) and must be unique within the table but can have the same name as indexes or constraints.  
- `typename` | The [data type](data-types.html) of the new column. 
- `col_qualification` | An optional list of column definitions, which may include [column-level constraints](constraints.html), [collation](collate.html), or [column family assignments](column-families.html).<br><br>Note that it is not possible to add a column with the [`FOREIGN KEY`](foreign-key.html) constraint. As a workaround, you can add the column without the constraint, then use [`CREATE INDEX`](create-index.html) to index the column, and then use [`ADD CONSTRAINT`](add-constraint.html) to add the `FOREIGN KEY` constraint to the column. 
+ `typename` | The [data type](data-types.html) of the new column.
+ `col_qualification` | An optional list of column definitions, which may include [column-level constraints](constraints.html), [collation](collate.html), or [column family assignments](column-families.html).<br><br>Note that it is not possible to add a column with the [`FOREIGN KEY`](foreign-key.html) constraint. As a workaround, you can add the column without the constraint, then use [`CREATE INDEX`](create-index.html) to index the column, and then use [`ADD CONSTRAINT`](add-constraint.html) to add the `FOREIGN KEY` constraint to the column.
 
 ## Viewing schema changes
 
