---
title: SQL Feature Support in CockroachDB v2.1
summary: Summary of CockroachDB's conformance to the SQL standard and which common extensions it supports.
---


## Overview

Making CockroachDB easy to use is a top priority for us, so we chose to implement SQL. However, even though SQL has a standard, no database implements all of it, nor do any of them have standard implementations of all features.

To understand which standard SQL features we support (as well as common extensions to the standard), use the table below.

- **Component** lists the components that are commonly considered part of SQL.
- **Supported** shows CockroachDB's level of support for the component.
- **Type** indicates whether the component is part of the SQL *Standard* or is an *Extension* created by ourselves or others.
- **Details** provides greater context about the component.

<style>
table tr td:nth-child(2) {
    text-align: center;
}
</style>

## Features

### Row values

 Component | Supported | Type | Details 
-----------|-----------|------|---------
 Identifiers | ✓ | Standard | [Identifiers documentation](keywords-and-identifiers.html#identifiers) 
 `INT` | ✓ | Standard | [`INT` documentation](int.html) 
 `FLOAT`, `REAL` | ✓ | Standard | [`FLOAT` documentation](float.html) 
 `BOOLEAN` | ✓ | Standard | [`BOOL` documentation](bool.html) 
 `DECIMAL`, `NUMERIC` | ✓ | Standard | [`DECIMAL` documentation](decimal.html) 
 `NULL` | ✓ | Standard | [*NULL*-handling documentation](null-handling.html) 
 `BYTES` | ✓ | CockroachDB Extension | [`BYTES` documentation](bytes.html) 
 Automatic key generation | ✓ | Common Extension | [Automatic key generation FAQ](sql-faqs.html#how-do-i-auto-generate-unique-row-ids-in-cockroachdb) 
 `STRING`, `CHARACTER` | ✓ | Standard | [`STRING` documentation](string.html) 
 `COLLATE` | ✓ | Standard | [`COLLATE` documentation](collate.html) 
 `AUTO INCREMENT` | Alternative | Common Extension | [Automatic key generation FAQ](sql-faqs.html#how-do-i-auto-generate-unique-row-ids-in-cockroachdb) 
 Key-value pairs | Alternative | Extension | [Key-Value FAQ](frequently-asked-questions.html#can-i-use-cockroachdb-as-a-key-value-store) 
 `ARRAY` | ✓ | Standard | [`ARRAY` documentation](array.html) 
 `UUID` | ✓ | PostgreSQL Extension | [`UUID` documentation](uuid.html) 
 JSON | ✓ | Common Extension | [`JSONB` documentation](jsonb.html) 
 `TIME` | ✓ | Standard | [`TIME` documentation](time.html) 
 XML | ✗ | Standard | XML data can be stored as `BYTES`, but we do not offer XML parsing. 
 `UNSIGNED INT` | ✗ | Common Extension | `UNSIGNED INT` causes numerous casting issues, so we do not plan to support it. 
 `SET`, `ENUM` | ✗ | MySQL, PostgreSQL Extension | Only allow rows to contain values from a defined set of terms. 
 `INET` | ✓ | PostgreSQL Extension | [`INET` documentation](inet.html)

### Constraints

 Component | Supported | Type | Details 
-----------|-----------|------|---------
 Not Null | ✓ | Standard | [Not Null documentation](not-null.html) 
 Unique | ✓ | Standard | [Unique documentation](unique.html) 
 Primary Key | ✓ | Standard | [Primary Key documentation](primary-key.html) 
 Check | ✓ | Standard | [Check documentation](check.html) 
 Foreign Key | ✓ | Standard | [Foreign Key documentation](foreign-key.html) 
 Default Value | ✓ | Standard | [Default Value documentation](default-value.html) 

### Transactions

 Component | Supported | Type | Details 
-----------|-----------|------|---------
 Transactions (ACID semantics) | ✓ | Standard | [Transactions documentation](transactions.html) 
 `BEGIN` | ✓ | Standard | [`BEGIN` documentation](begin-transaction.html) 
 `COMMIT` | ✓ | Standard | [`COMMIT` documentation](commit-transaction.html) 
 `ROLLBACK` | ✓ | Standard | [`ROLLBACK` documentation](rollback-transaction.html) 
 `SAVEPOINT` | ✓ | CockroachDB Extension | While `SAVEPOINT` is part of the SQL standard, we only support [our extension of it](transactions.html#transaction-retries) 

### Indexes

 Component | Supported | Type | Details 
-----------|-----------|------|---------
 Indexes | ✓ | Common Extension | [Indexes documentation](https://www.cockroachlabs.com/docs/indexes.html) 
 Multi-column indexes | ✓ | Common Extension | We do not limit on the number of columns indexes can include 
 Covering indexes | ✓ | Common Extension | [Storing Columns documentation](create-index.html#store-columns) 
 Inverted indexes | ✓ | Common Extension | [Inverted Indexes documentation](inverted-indexes.html) 
 Multiple indexes per query | Planned | Common Extension | Use multiple indexes to filter the table's values for a single query 
 Full-text indexes | Planned | Common Extension | [GitHub issue tracking full-text index support](https://github.com/cockroachdb/cockroach/issues/7821) 
 Prefix/Expression Indexes | Potential | Common Extension | Apply expressions (such as `LOWER()`) to values before indexing them 
 Geospatial indexes | Potential | Common Extension | Improves performance of queries calculating geospatial data 
 Hash indexes | ✗ | Common Extension | Improves performance of queries looking for single, exact values 
 Partial indexes | ✗ | Common Extension | Only index specific rows from indexed columns 

### Schema changes

 Component | Supported | Type | Details 
-----------|-----------|------|---------
 `ALTER TABLE` | ✓ | Standard | [`ALTER TABLE` documentation](alter-table.html) 
 Database renames | ✓ | Standard | [`RENAME DATABASE` documentation](rename-database.html) 
 Table renames | ✓ | Standard | [`RENAME TABLE` documentation](rename-table.html) 
 Column renames | ✓ | Standard | [`RENAME COLUMN` documentation](rename-column.html) 
 Adding columns | ✓ | Standard | [`ADD COLUMN` documentation](add-column.html) 
 Removing columns | ✓ | Standard | [`DROP COLUMN` documentation](drop-column.html) 
 Adding constraints | ✓ | Standard | [`ADD CONSTRAINT` documentation](add-constraint.html) 
 Removing constraints | ✓ | Standard | [`DROP CONSTRAINT` documentation](drop-constraint.html) 
 Index renames | ✓ | Standard | [`RENAME INDEX` documentation](rename-index.html) 
 Adding indexes | ✓ | Standard | [`CREATE INDEX` documentation](create-index.html) 
 Removing indexes | ✓ | Standard | [`DROP INDEX` documentation](drop-index.html) 

### Statements

 Component | Supported | Type | Details 
-----------|-----------|------|---------
 Common statements | ✓ | Standard | [SQL Statements documentation](sql-statements.html) 
 `UPSERT` | ✓ | PostgreSQL, MSSQL Extension | [`UPSERT` documentation](upsert.html) 
 `EXPLAIN` | ✓ | Common Extension | [`EXPLAIN` documentation](explain.html) 
 `SELECT INTO` | Alternative | Common Extension | You can replicate similar functionality using [`CREATE TABLE`](create-table.html) and then `INSERT INTO ... SELECT ...`. 

### Clauses

 Component | Supported | Type | Details 
-----------|-----------|------|---------
 Common clauses | ✓ | Standard | [SQL Grammar documentation](sql-grammar.html)  
 `LIMIT` | ✓ | Common Extension | Limit the number of rows a statement returns. 
 `LIMIT` with `OFFSET` | ✓ | Common Extension | Skip a number of rows, and then limit the size of the return set. 
 `RETURNING` | ✓ | Common Extension | Retrieve a table of rows statements affect. 

### Table expressions

 Component | Supported | Type | Details 
-----------|-----------|------|---------
 Table and View references | ✓ | Standard | [Table expressions documentation](table-expressions.html#table-or-view-names) 
 `AS` in table expressions | ✓ | Standard | [Aliased table expressions documentation](table-expressions.html#aliased-table-expressions) 
 `JOIN` (`INNER`, `LEFT`, `RIGHT`, `FULL`, `CROSS`) | [Functional](https://www.cockroachlabs.com/blog/better-sql-joins-in-cockroachdb/) | Standard | [Join expressions documentation](table-expressions.html#join-expressions) 
 Sub-queries as table expressions | Partial | Standard | Non-correlated subqueries are [supported](table-expressions.html#subqueries-as-table-expressions); correlated are not. 
 Table generator functions | Partial | PostgreSQL Extension | [Table generator functions documentation](table-expressions.html#table-generator-functions) 
 `WITH ORDINALITY` | ✓ | CockroachDB Extension | [Ordinality annotation documentation](table-expressions.html#ordinality-annotation) 

### Scalar expressions and boolean formulas

<<<<<<< HEAD
| Component | Supported | Type | Details |
|-----------|-----------|------|---------|
| Common functions | ✓ | Standard | [Functions calls and SQL special forms documentation](scalar-expressions.html#function-calls-and-sql-special-forms)
| Common operators | ✓ | Standard | [Operators documentation](scalar-expressions.html#unary-and-binary-operations) |
| `IF`/`CASE`/`NULLIF` | ✓ | Standard | [Conditional expressions documentation](scalar-expressions.html#conditional-expressions) |
| `COALESCE`/`IFNULL` | ✓ | Standard | [Conditional expressions documentation](scalar-expressions.html#conditional-expressions) |
| `AND`/`OR`/`NOT` | ✓ | Standard | [Logical operators documentation](scalar-expressions.html#logical-operators) |
| `LIKE`/`ILIKE`  | ✓ | Standard | [String pattern matching documentation](scalar-expressions.html#string-pattern-matching) |
| `SIMILAR TO` | ✓ | Standard | [SQL regexp pattern matching documentation](scalar-expressions.html#string-matching-using-sql-regular-expressions) |
| Matching using POSIX regular expressions  | ✓ | Common Extension | [POSIX regexp pattern matching documentation](scalar-expressions.html#string-matching-using-posix-regular-expressions) |
| `EXISTS` | Partial | Standard | Non-correlated subqueries are [supported](scalar-expressions.html#existence-test-on-the-result-of-subqueries); correlated are not. Currently works only with small data sets. |
| Scalar subqueries | Partial | Standard | Non-correlated subqueries are [supported](scalar-expressions.html#scalar-subqueries); correlated are not. Currently works only with small data sets. |
| Bitwise arithmetic | ✓ | Common Extension | [Operators documentation](scalar-expressions.html#unary-and-binary-operations) |
| Array constructors and subscripting | Partial | PostgreSQL Extension | Array expression documentation: [Constructor syntax](scalar-expressions.html#array-constructors) and [Subscripting](scalar-expressions.html#subscripted-expressions) |
| `COLLATE`| ✓ | Standard | [Collation expressions documentation](scalar-expressions.html#collation-expressions) |
| Column ordinal references | ✓ | CockroachDB Extension | [Column references documentation](scalar-expressions.html#column-references) |
| Type annotations | ✓ | CockroachDB Extension | [Type annotations documentation](scalar-expressions.html#explicitly-typed-expressions) |
=======
 Component | Supported | Type | Details 
-----------|-----------|------|---------
 Common functions | ✓ | Standard | [Functions calls and SQL special forms documentation](scalar-expressions.html#function-calls-and-sql-special-forms)
 Common operators | ✓ | Standard | [Operators documentation](scalar-expressions.html#unary-and-binary-operations) 
 `IF`/`CASE`/`NULLIF` | ✓ | Standard | [Conditional expressions documentation](scalar-expressions.html#conditional-expressions-and-boolean-short-circuit-operations) 
 `COALESCE`/`IFNULL` | ✓ | Standard | [Conditional expressions documentation](scalar-expressions.html#conditional-expressions-and-boolean-short-circuit-operations) 
`AND`/`OR` | ✓ | Standard | [Conditional expressions documentation](scalar-expressions.html#conditional-expressions-and-boolean-short-circuit-operations) 
 `LIKE`/`ILIKE`  | ✓ | Standard | [String pattern matching documentation](scalar-expressions.html#string-pattern-matching) 
 `SIMILAR TO` | ✓ | Standard | [SQL regexp pattern matching documentation](scalar-expressions.html#string-matching-using-sql-regular-expressions) 
 Matching using POSIX regular expressions  | ✓ | Common Extension | [POSIX regexp pattern matching documentation](scalar-expressions.html#string-matching-using-posix-regular-expressions) 
 `EXISTS` | Partial | Standard | Non-correlated subqueries are [supported](scalar-expressions.html#existence-test-on-the-result-of-subqueries); correlated are not. Currently works only with small data sets. 
 Scalar subqueries | Partial | Standard | Non-correlated subqueries are [supported](scalar-expressions.html#scalar-subqueries); correlated are not. Currently works only with small data sets. 
 Bitwise arithmetic | ✓ | Common Extension | [Operators documentation](scalar-expressions.html#unary-and-binary-operations) 
 Array constructors and subscripting | Partial | PostgreSQL Extension | Array expression documentation: [Constructor syntax](scalar-expressions.html#array-constructors) and [Subscripting](scalar-expressions.html#subscripted-expressions) 
 `COLLATE`| ✓ | Standard | [Collation expressions documentation](scalar-expressions.html#collation-expressions) 
 Column ordinal references | ✓ | CockroachDB Extension | [Column references documentation](scalar-expressions.html#column-references) 
 Type annotations | ✓ | CockroachDB Extension | [Type annotations documentation](scalar-expressions.html#explicitly-typed-expressions) 
>>>>>>> 3c3570b8

### Permissions

 Component | Supported | Type | Details 
-----------|-----------|------|---------
 Users | ✓ | Standard | [`GRANT` documentation](grant.html) 
 Privileges | ✓ | Standard | [Privileges documentation](privileges.html) 

### Miscellaneous

 Component | Supported | Type | Details 
-----------|-----------|------|---------
 Column families | ✓ | CockroachDB Extension | [Column Families documentation](column-families.html) 
 Interleaved tables | ✓ | CockroachDB Extension | [Interleaved Tables documentation](interleave-in-parent.html) 
 Parallel Statement Execution | ✓ | CockroachDB Extension | [Parallel Statement Execution documentation](parallel-statement-execution.html) 
 Information Schema | ✓ | Standard | [Information Schema documentation](information-schema.html)
 Views | ✓ | Standard | [Views documentation](views.html) 
 Window functions | ✓ | Standard | [Window Functions documentation](window-functions.html) 
 Common Table Expressions | Partial | Common Extension | [Common Table Expressions documentation](common-table-expressions.html) 
 Stored Procedures | Planned | Common Extension | Execute a procedure explicitly. 
 Cursors | ✗ | Standard | Traverse a table's rows. 
 Triggers | ✗ | Standard | Execute a set of commands whenever a specified event occurs. 
 Sequences |  ✓ | Common Extension | [`CREATE SEQUENCE` documentation](create-sequence.html) <|MERGE_RESOLUTION|>--- conflicted
+++ resolved
@@ -25,169 +25,149 @@
 
 ### Row values
 
- Component | Supported | Type | Details 
+ Component | Supported | Type | Details
 -----------|-----------|------|---------
- Identifiers | ✓ | Standard | [Identifiers documentation](keywords-and-identifiers.html#identifiers) 
- `INT` | ✓ | Standard | [`INT` documentation](int.html) 
- `FLOAT`, `REAL` | ✓ | Standard | [`FLOAT` documentation](float.html) 
- `BOOLEAN` | ✓ | Standard | [`BOOL` documentation](bool.html) 
- `DECIMAL`, `NUMERIC` | ✓ | Standard | [`DECIMAL` documentation](decimal.html) 
- `NULL` | ✓ | Standard | [*NULL*-handling documentation](null-handling.html) 
- `BYTES` | ✓ | CockroachDB Extension | [`BYTES` documentation](bytes.html) 
- Automatic key generation | ✓ | Common Extension | [Automatic key generation FAQ](sql-faqs.html#how-do-i-auto-generate-unique-row-ids-in-cockroachdb) 
- `STRING`, `CHARACTER` | ✓ | Standard | [`STRING` documentation](string.html) 
- `COLLATE` | ✓ | Standard | [`COLLATE` documentation](collate.html) 
- `AUTO INCREMENT` | Alternative | Common Extension | [Automatic key generation FAQ](sql-faqs.html#how-do-i-auto-generate-unique-row-ids-in-cockroachdb) 
- Key-value pairs | Alternative | Extension | [Key-Value FAQ](frequently-asked-questions.html#can-i-use-cockroachdb-as-a-key-value-store) 
- `ARRAY` | ✓ | Standard | [`ARRAY` documentation](array.html) 
- `UUID` | ✓ | PostgreSQL Extension | [`UUID` documentation](uuid.html) 
- JSON | ✓ | Common Extension | [`JSONB` documentation](jsonb.html) 
- `TIME` | ✓ | Standard | [`TIME` documentation](time.html) 
- XML | ✗ | Standard | XML data can be stored as `BYTES`, but we do not offer XML parsing. 
- `UNSIGNED INT` | ✗ | Common Extension | `UNSIGNED INT` causes numerous casting issues, so we do not plan to support it. 
- `SET`, `ENUM` | ✗ | MySQL, PostgreSQL Extension | Only allow rows to contain values from a defined set of terms. 
+ Identifiers | ✓ | Standard | [Identifiers documentation](keywords-and-identifiers.html#identifiers)
+ `INT` | ✓ | Standard | [`INT` documentation](int.html)
+ `FLOAT`, `REAL` | ✓ | Standard | [`FLOAT` documentation](float.html)
+ `BOOLEAN` | ✓ | Standard | [`BOOL` documentation](bool.html)
+ `DECIMAL`, `NUMERIC` | ✓ | Standard | [`DECIMAL` documentation](decimal.html)
+ `NULL` | ✓ | Standard | [*NULL*-handling documentation](null-handling.html)
+ `BYTES` | ✓ | CockroachDB Extension | [`BYTES` documentation](bytes.html)
+ Automatic key generation | ✓ | Common Extension | [Automatic key generation FAQ](sql-faqs.html#how-do-i-auto-generate-unique-row-ids-in-cockroachdb)
+ `STRING`, `CHARACTER` | ✓ | Standard | [`STRING` documentation](string.html)
+ `COLLATE` | ✓ | Standard | [`COLLATE` documentation](collate.html)
+ `AUTO INCREMENT` | Alternative | Common Extension | [Automatic key generation FAQ](sql-faqs.html#how-do-i-auto-generate-unique-row-ids-in-cockroachdb)
+ Key-value pairs | Alternative | Extension | [Key-Value FAQ](frequently-asked-questions.html#can-i-use-cockroachdb-as-a-key-value-store)
+ `ARRAY` | ✓ | Standard | [`ARRAY` documentation](array.html)
+ `UUID` | ✓ | PostgreSQL Extension | [`UUID` documentation](uuid.html)
+ JSON | ✓ | Common Extension | [`JSONB` documentation](jsonb.html)
+ `TIME` | ✓ | Standard | [`TIME` documentation](time.html)
+ XML | ✗ | Standard | XML data can be stored as `BYTES`, but we do not offer XML parsing.
+ `UNSIGNED INT` | ✗ | Common Extension | `UNSIGNED INT` causes numerous casting issues, so we do not plan to support it.
+ `SET`, `ENUM` | ✗ | MySQL, PostgreSQL Extension | Only allow rows to contain values from a defined set of terms.
  `INET` | ✓ | PostgreSQL Extension | [`INET` documentation](inet.html)
 
 ### Constraints
 
- Component | Supported | Type | Details 
+ Component | Supported | Type | Details
 -----------|-----------|------|---------
- Not Null | ✓ | Standard | [Not Null documentation](not-null.html) 
- Unique | ✓ | Standard | [Unique documentation](unique.html) 
- Primary Key | ✓ | Standard | [Primary Key documentation](primary-key.html) 
- Check | ✓ | Standard | [Check documentation](check.html) 
- Foreign Key | ✓ | Standard | [Foreign Key documentation](foreign-key.html) 
- Default Value | ✓ | Standard | [Default Value documentation](default-value.html) 
+ Not Null | ✓ | Standard | [Not Null documentation](not-null.html)
+ Unique | ✓ | Standard | [Unique documentation](unique.html)
+ Primary Key | ✓ | Standard | [Primary Key documentation](primary-key.html)
+ Check | ✓ | Standard | [Check documentation](check.html)
+ Foreign Key | ✓ | Standard | [Foreign Key documentation](foreign-key.html)
+ Default Value | ✓ | Standard | [Default Value documentation](default-value.html)
 
 ### Transactions
 
- Component | Supported | Type | Details 
+ Component | Supported | Type | Details
 -----------|-----------|------|---------
- Transactions (ACID semantics) | ✓ | Standard | [Transactions documentation](transactions.html) 
- `BEGIN` | ✓ | Standard | [`BEGIN` documentation](begin-transaction.html) 
- `COMMIT` | ✓ | Standard | [`COMMIT` documentation](commit-transaction.html) 
- `ROLLBACK` | ✓ | Standard | [`ROLLBACK` documentation](rollback-transaction.html) 
- `SAVEPOINT` | ✓ | CockroachDB Extension | While `SAVEPOINT` is part of the SQL standard, we only support [our extension of it](transactions.html#transaction-retries) 
+ Transactions (ACID semantics) | ✓ | Standard | [Transactions documentation](transactions.html)
+ `BEGIN` | ✓ | Standard | [`BEGIN` documentation](begin-transaction.html)
+ `COMMIT` | ✓ | Standard | [`COMMIT` documentation](commit-transaction.html)
+ `ROLLBACK` | ✓ | Standard | [`ROLLBACK` documentation](rollback-transaction.html)
+ `SAVEPOINT` | ✓ | CockroachDB Extension | While `SAVEPOINT` is part of the SQL standard, we only support [our extension of it](transactions.html#transaction-retries)
 
 ### Indexes
 
- Component | Supported | Type | Details 
+ Component | Supported | Type | Details
 -----------|-----------|------|---------
- Indexes | ✓ | Common Extension | [Indexes documentation](https://www.cockroachlabs.com/docs/indexes.html) 
- Multi-column indexes | ✓ | Common Extension | We do not limit on the number of columns indexes can include 
- Covering indexes | ✓ | Common Extension | [Storing Columns documentation](create-index.html#store-columns) 
- Inverted indexes | ✓ | Common Extension | [Inverted Indexes documentation](inverted-indexes.html) 
- Multiple indexes per query | Planned | Common Extension | Use multiple indexes to filter the table's values for a single query 
- Full-text indexes | Planned | Common Extension | [GitHub issue tracking full-text index support](https://github.com/cockroachdb/cockroach/issues/7821) 
- Prefix/Expression Indexes | Potential | Common Extension | Apply expressions (such as `LOWER()`) to values before indexing them 
- Geospatial indexes | Potential | Common Extension | Improves performance of queries calculating geospatial data 
- Hash indexes | ✗ | Common Extension | Improves performance of queries looking for single, exact values 
- Partial indexes | ✗ | Common Extension | Only index specific rows from indexed columns 
+ Indexes | ✓ | Common Extension | [Indexes documentation](https://www.cockroachlabs.com/docs/indexes.html)
+ Multi-column indexes | ✓ | Common Extension | We do not limit on the number of columns indexes can include
+ Covering indexes | ✓ | Common Extension | [Storing Columns documentation](create-index.html#store-columns)
+ Inverted indexes | ✓ | Common Extension | [Inverted Indexes documentation](inverted-indexes.html)
+ Multiple indexes per query | Planned | Common Extension | Use multiple indexes to filter the table's values for a single query
+ Full-text indexes | Planned | Common Extension | [GitHub issue tracking full-text index support](https://github.com/cockroachdb/cockroach/issues/7821)
+ Prefix/Expression Indexes | Potential | Common Extension | Apply expressions (such as `LOWER()`) to values before indexing them
+ Geospatial indexes | Potential | Common Extension | Improves performance of queries calculating geospatial data
+ Hash indexes | ✗ | Common Extension | Improves performance of queries looking for single, exact values
+ Partial indexes | ✗ | Common Extension | Only index specific rows from indexed columns
 
 ### Schema changes
 
- Component | Supported | Type | Details 
+ Component | Supported | Type | Details
 -----------|-----------|------|---------
- `ALTER TABLE` | ✓ | Standard | [`ALTER TABLE` documentation](alter-table.html) 
- Database renames | ✓ | Standard | [`RENAME DATABASE` documentation](rename-database.html) 
- Table renames | ✓ | Standard | [`RENAME TABLE` documentation](rename-table.html) 
- Column renames | ✓ | Standard | [`RENAME COLUMN` documentation](rename-column.html) 
- Adding columns | ✓ | Standard | [`ADD COLUMN` documentation](add-column.html) 
- Removing columns | ✓ | Standard | [`DROP COLUMN` documentation](drop-column.html) 
- Adding constraints | ✓ | Standard | [`ADD CONSTRAINT` documentation](add-constraint.html) 
- Removing constraints | ✓ | Standard | [`DROP CONSTRAINT` documentation](drop-constraint.html) 
- Index renames | ✓ | Standard | [`RENAME INDEX` documentation](rename-index.html) 
- Adding indexes | ✓ | Standard | [`CREATE INDEX` documentation](create-index.html) 
- Removing indexes | ✓ | Standard | [`DROP INDEX` documentation](drop-index.html) 
+ `ALTER TABLE` | ✓ | Standard | [`ALTER TABLE` documentation](alter-table.html)
+ Database renames | ✓ | Standard | [`RENAME DATABASE` documentation](rename-database.html)
+ Table renames | ✓ | Standard | [`RENAME TABLE` documentation](rename-table.html)
+ Column renames | ✓ | Standard | [`RENAME COLUMN` documentation](rename-column.html)
+ Adding columns | ✓ | Standard | [`ADD COLUMN` documentation](add-column.html)
+ Removing columns | ✓ | Standard | [`DROP COLUMN` documentation](drop-column.html)
+ Adding constraints | ✓ | Standard | [`ADD CONSTRAINT` documentation](add-constraint.html)
+ Removing constraints | ✓ | Standard | [`DROP CONSTRAINT` documentation](drop-constraint.html)
+ Index renames | ✓ | Standard | [`RENAME INDEX` documentation](rename-index.html)
+ Adding indexes | ✓ | Standard | [`CREATE INDEX` documentation](create-index.html)
+ Removing indexes | ✓ | Standard | [`DROP INDEX` documentation](drop-index.html)
 
 ### Statements
 
- Component | Supported | Type | Details 
+ Component | Supported | Type | Details
 -----------|-----------|------|---------
- Common statements | ✓ | Standard | [SQL Statements documentation](sql-statements.html) 
- `UPSERT` | ✓ | PostgreSQL, MSSQL Extension | [`UPSERT` documentation](upsert.html) 
- `EXPLAIN` | ✓ | Common Extension | [`EXPLAIN` documentation](explain.html) 
- `SELECT INTO` | Alternative | Common Extension | You can replicate similar functionality using [`CREATE TABLE`](create-table.html) and then `INSERT INTO ... SELECT ...`. 
+ Common statements | ✓ | Standard | [SQL Statements documentation](sql-statements.html)
+ `UPSERT` | ✓ | PostgreSQL, MSSQL Extension | [`UPSERT` documentation](upsert.html)
+ `EXPLAIN` | ✓ | Common Extension | [`EXPLAIN` documentation](explain.html)
+ `SELECT INTO` | Alternative | Common Extension | You can replicate similar functionality using [`CREATE TABLE`](create-table.html) and then `INSERT INTO ... SELECT ...`.
 
 ### Clauses
 
- Component | Supported | Type | Details 
+ Component | Supported | Type | Details
 -----------|-----------|------|---------
  Common clauses | ✓ | Standard | [SQL Grammar documentation](sql-grammar.html)  
- `LIMIT` | ✓ | Common Extension | Limit the number of rows a statement returns. 
- `LIMIT` with `OFFSET` | ✓ | Common Extension | Skip a number of rows, and then limit the size of the return set. 
- `RETURNING` | ✓ | Common Extension | Retrieve a table of rows statements affect. 
+ `LIMIT` | ✓ | Common Extension | Limit the number of rows a statement returns.
+ `LIMIT` with `OFFSET` | ✓ | Common Extension | Skip a number of rows, and then limit the size of the return set.
+ `RETURNING` | ✓ | Common Extension | Retrieve a table of rows statements affect.
 
 ### Table expressions
 
- Component | Supported | Type | Details 
+ Component | Supported | Type | Details
 -----------|-----------|------|---------
- Table and View references | ✓ | Standard | [Table expressions documentation](table-expressions.html#table-or-view-names) 
- `AS` in table expressions | ✓ | Standard | [Aliased table expressions documentation](table-expressions.html#aliased-table-expressions) 
- `JOIN` (`INNER`, `LEFT`, `RIGHT`, `FULL`, `CROSS`) | [Functional](https://www.cockroachlabs.com/blog/better-sql-joins-in-cockroachdb/) | Standard | [Join expressions documentation](table-expressions.html#join-expressions) 
- Sub-queries as table expressions | Partial | Standard | Non-correlated subqueries are [supported](table-expressions.html#subqueries-as-table-expressions); correlated are not. 
- Table generator functions | Partial | PostgreSQL Extension | [Table generator functions documentation](table-expressions.html#table-generator-functions) 
- `WITH ORDINALITY` | ✓ | CockroachDB Extension | [Ordinality annotation documentation](table-expressions.html#ordinality-annotation) 
+ Table and View references | ✓ | Standard | [Table expressions documentation](table-expressions.html#table-or-view-names)
+ `AS` in table expressions | ✓ | Standard | [Aliased table expressions documentation](table-expressions.html#aliased-table-expressions)
+ `JOIN` (`INNER`, `LEFT`, `RIGHT`, `FULL`, `CROSS`) | [Functional](https://www.cockroachlabs.com/blog/better-sql-joins-in-cockroachdb/) | Standard | [Join expressions documentation](table-expressions.html#join-expressions)
+ Sub-queries as table expressions | Partial | Standard | Non-correlated subqueries are [supported](table-expressions.html#subqueries-as-table-expressions); correlated are not.
+ Table generator functions | Partial | PostgreSQL Extension | [Table generator functions documentation](table-expressions.html#table-generator-functions)
+ `WITH ORDINALITY` | ✓ | CockroachDB Extension | [Ordinality annotation documentation](table-expressions.html#ordinality-annotation)
 
 ### Scalar expressions and boolean formulas
 
-<<<<<<< HEAD
-| Component | Supported | Type | Details |
-|-----------|-----------|------|---------|
-| Common functions | ✓ | Standard | [Functions calls and SQL special forms documentation](scalar-expressions.html#function-calls-and-sql-special-forms)
-| Common operators | ✓ | Standard | [Operators documentation](scalar-expressions.html#unary-and-binary-operations) |
-| `IF`/`CASE`/`NULLIF` | ✓ | Standard | [Conditional expressions documentation](scalar-expressions.html#conditional-expressions) |
-| `COALESCE`/`IFNULL` | ✓ | Standard | [Conditional expressions documentation](scalar-expressions.html#conditional-expressions) |
-| `AND`/`OR`/`NOT` | ✓ | Standard | [Logical operators documentation](scalar-expressions.html#logical-operators) |
-| `LIKE`/`ILIKE`  | ✓ | Standard | [String pattern matching documentation](scalar-expressions.html#string-pattern-matching) |
-| `SIMILAR TO` | ✓ | Standard | [SQL regexp pattern matching documentation](scalar-expressions.html#string-matching-using-sql-regular-expressions) |
-| Matching using POSIX regular expressions  | ✓ | Common Extension | [POSIX regexp pattern matching documentation](scalar-expressions.html#string-matching-using-posix-regular-expressions) |
-| `EXISTS` | Partial | Standard | Non-correlated subqueries are [supported](scalar-expressions.html#existence-test-on-the-result-of-subqueries); correlated are not. Currently works only with small data sets. |
-| Scalar subqueries | Partial | Standard | Non-correlated subqueries are [supported](scalar-expressions.html#scalar-subqueries); correlated are not. Currently works only with small data sets. |
-| Bitwise arithmetic | ✓ | Common Extension | [Operators documentation](scalar-expressions.html#unary-and-binary-operations) |
-| Array constructors and subscripting | Partial | PostgreSQL Extension | Array expression documentation: [Constructor syntax](scalar-expressions.html#array-constructors) and [Subscripting](scalar-expressions.html#subscripted-expressions) |
-| `COLLATE`| ✓ | Standard | [Collation expressions documentation](scalar-expressions.html#collation-expressions) |
-| Column ordinal references | ✓ | CockroachDB Extension | [Column references documentation](scalar-expressions.html#column-references) |
-| Type annotations | ✓ | CockroachDB Extension | [Type annotations documentation](scalar-expressions.html#explicitly-typed-expressions) |
-=======
- Component | Supported | Type | Details 
+ Component | Supported | Type | Details
 -----------|-----------|------|---------
  Common functions | ✓ | Standard | [Functions calls and SQL special forms documentation](scalar-expressions.html#function-calls-and-sql-special-forms)
- Common operators | ✓ | Standard | [Operators documentation](scalar-expressions.html#unary-and-binary-operations) 
- `IF`/`CASE`/`NULLIF` | ✓ | Standard | [Conditional expressions documentation](scalar-expressions.html#conditional-expressions-and-boolean-short-circuit-operations) 
- `COALESCE`/`IFNULL` | ✓ | Standard | [Conditional expressions documentation](scalar-expressions.html#conditional-expressions-and-boolean-short-circuit-operations) 
-`AND`/`OR` | ✓ | Standard | [Conditional expressions documentation](scalar-expressions.html#conditional-expressions-and-boolean-short-circuit-operations) 
- `LIKE`/`ILIKE`  | ✓ | Standard | [String pattern matching documentation](scalar-expressions.html#string-pattern-matching) 
- `SIMILAR TO` | ✓ | Standard | [SQL regexp pattern matching documentation](scalar-expressions.html#string-matching-using-sql-regular-expressions) 
- Matching using POSIX regular expressions  | ✓ | Common Extension | [POSIX regexp pattern matching documentation](scalar-expressions.html#string-matching-using-posix-regular-expressions) 
- `EXISTS` | Partial | Standard | Non-correlated subqueries are [supported](scalar-expressions.html#existence-test-on-the-result-of-subqueries); correlated are not. Currently works only with small data sets. 
- Scalar subqueries | Partial | Standard | Non-correlated subqueries are [supported](scalar-expressions.html#scalar-subqueries); correlated are not. Currently works only with small data sets. 
- Bitwise arithmetic | ✓ | Common Extension | [Operators documentation](scalar-expressions.html#unary-and-binary-operations) 
- Array constructors and subscripting | Partial | PostgreSQL Extension | Array expression documentation: [Constructor syntax](scalar-expressions.html#array-constructors) and [Subscripting](scalar-expressions.html#subscripted-expressions) 
- `COLLATE`| ✓ | Standard | [Collation expressions documentation](scalar-expressions.html#collation-expressions) 
- Column ordinal references | ✓ | CockroachDB Extension | [Column references documentation](scalar-expressions.html#column-references) 
- Type annotations | ✓ | CockroachDB Extension | [Type annotations documentation](scalar-expressions.html#explicitly-typed-expressions) 
->>>>>>> 3c3570b8
+ Common operators | ✓ | Standard | [Operators documentation](scalar-expressions.html#unary-and-binary-operations)
+ `IF`/`CASE`/`NULLIF` | ✓ | Standard | [Conditional expressions documentation](scalar-expressions.html#conditional-expressions-and-boolean-short-circuit-operations)
+ `COALESCE`/`IFNULL` | ✓ | Standard | [Conditional expressions documentation](scalar-expressions.html#conditional-expressions-and-boolean-short-circuit-operations)
+`AND`/`OR` | ✓ | Standard | [Conditional expressions documentation](scalar-expressions.html#conditional-expressions-and-boolean-short-circuit-operations)
+ `LIKE`/`ILIKE`  | ✓ | Standard | [String pattern matching documentation](scalar-expressions.html#string-pattern-matching)
+ `SIMILAR TO` | ✓ | Standard | [SQL regexp pattern matching documentation](scalar-expressions.html#string-matching-using-sql-regular-expressions)
+ Matching using POSIX regular expressions  | ✓ | Common Extension | [POSIX regexp pattern matching documentation](scalar-expressions.html#string-matching-using-posix-regular-expressions)
+ `EXISTS` | Partial | Standard | Non-correlated subqueries are [supported](scalar-expressions.html#existence-test-on-the-result-of-subqueries); correlated are not. Currently works only with small data sets.
+ Scalar subqueries | Partial | Standard | Non-correlated subqueries are [supported](scalar-expressions.html#scalar-subqueries); correlated are not. Currently works only with small data sets.
+ Bitwise arithmetic | ✓ | Common Extension | [Operators documentation](scalar-expressions.html#unary-and-binary-operations)
+ Array constructors and subscripting | Partial | PostgreSQL Extension | Array expression documentation: [Constructor syntax](scalar-expressions.html#array-constructors) and [Subscripting](scalar-expressions.html#subscripted-expressions)
+ `COLLATE`| ✓ | Standard | [Collation expressions documentation](scalar-expressions.html#collation-expressions)
+ Column ordinal references | ✓ | CockroachDB Extension | [Column references documentation](scalar-expressions.html#column-references)
+ Type annotations | ✓ | CockroachDB Extension | [Type annotations documentation](scalar-expressions.html#explicitly-typed-expressions)
 
 ### Permissions
 
- Component | Supported | Type | Details 
+ Component | Supported | Type | Details
 -----------|-----------|------|---------
- Users | ✓ | Standard | [`GRANT` documentation](grant.html) 
- Privileges | ✓ | Standard | [Privileges documentation](privileges.html) 
+ Users | ✓ | Standard | [`GRANT` documentation](grant.html)
+ Privileges | ✓ | Standard | [Privileges documentation](privileges.html)
 
 ### Miscellaneous
 
- Component | Supported | Type | Details 
+ Component | Supported | Type | Details
 -----------|-----------|------|---------
- Column families | ✓ | CockroachDB Extension | [Column Families documentation](column-families.html) 
- Interleaved tables | ✓ | CockroachDB Extension | [Interleaved Tables documentation](interleave-in-parent.html) 
- Parallel Statement Execution | ✓ | CockroachDB Extension | [Parallel Statement Execution documentation](parallel-statement-execution.html) 
+ Column families | ✓ | CockroachDB Extension | [Column Families documentation](column-families.html)
+ Interleaved tables | ✓ | CockroachDB Extension | [Interleaved Tables documentation](interleave-in-parent.html)
+ Parallel Statement Execution | ✓ | CockroachDB Extension | [Parallel Statement Execution documentation](parallel-statement-execution.html)
  Information Schema | ✓ | Standard | [Information Schema documentation](information-schema.html)
- Views | ✓ | Standard | [Views documentation](views.html) 
- Window functions | ✓ | Standard | [Window Functions documentation](window-functions.html) 
- Common Table Expressions | Partial | Common Extension | [Common Table Expressions documentation](common-table-expressions.html) 
- Stored Procedures | Planned | Common Extension | Execute a procedure explicitly. 
- Cursors | ✗ | Standard | Traverse a table's rows. 
- Triggers | ✗ | Standard | Execute a set of commands whenever a specified event occurs. 
- Sequences |  ✓ | Common Extension | [`CREATE SEQUENCE` documentation](create-sequence.html) + Views | ✓ | Standard | [Views documentation](views.html)
+ Window functions | ✓ | Standard | [Window Functions documentation](window-functions.html)
+ Common Table Expressions | Partial | Common Extension | [Common Table Expressions documentation](common-table-expressions.html)
+ Stored Procedures | Planned | Common Extension | Execute a procedure explicitly.
+ Cursors | ✗ | Standard | Traverse a table's rows.
+ Triggers | ✗ | Standard | Execute a set of commands whenever a specified event occurs.
+ Sequences |  ✓ | Common Extension | [`CREATE SEQUENCE` documentation](create-sequence.html)