---
title: Start a Local Cluster (Secure)
summary: Run a secure multi-node CockroachDB cluster locally, using TLS certificates to encrypt network communication.
toc: true
asciicast: true
---

<div class="filters filters-big clearfix">
    <a href="start-a-local-cluster.html"><button class="filter-button">Insecure</button></a>
    <a href="secure-a-cluster.html"><button class="filter-button current"><strong>Secure</strong></button></a>
</div>

Once you've [installed CockroachDB](install-cockroachdb.html), it's simple to run a secure multi-node cluster locally, using [TLS certificates](cockroach-cert.html) to encrypt network communication.

{{site.data.alerts.callout_info}}
Running multiple nodes on a single host is useful for testing CockroachDB, but it's not suitable for production. To run a physically distributed cluster, see [Manual Deployment](manual-deployment.html) or [Orchestrated Deployment](orchestration.html), and review the [Production Checklist](recommended-production-settings.html).
{{site.data.alerts.end}}

## Before you begin

- Make sure you have already [installed CockroachDB](install-cockroachdb.html).
- For quick SQL testing or app development, consider [running a single-node cluster](cockroach-start-single-node.html) instead.

<!-- TODO: update the asciicast
Also, feel free to watch this process in action before going through the steps yourself. Note that you can copy commands directly from the video, and you can use **<** and **>** to go back and forward.

<asciinema-player class="asciinema-demo" src="asciicasts/secure-a-cluster.json" cols="107" speed="2" theme="monokai" poster="npt:0:52" title="Secure a Cluster"></asciinema-player>
-->

## Step 1. Generate certificates

You can use either [`cockroach cert`](cockroach-cert.html) commands or [`openssl` commands](create-security-certificates-openssl.html) to generate security certificates. This section features the `cockroach cert` commands.

1. Create two directories:

    {% include copy-clipboard.html %}
    ~~~ shell
    $ mkdir certs my-safe-directory
    ~~~

    Directory | Description
    ----------|------------
    `certs` | You'll generate your CA certificate and all node and client certificates and keys in this directory.
    `my-safe-directory` | You'll generate your CA key in this directory and then reference the key when generating node and client certificates.

2. Create the CA (Certificate Authority) certificate and key pair:

    {% include copy-clipboard.html %}
    ~~~ shell
    $ cockroach cert create-ca \
    --certs-dir=certs \
    --ca-key=my-safe-directory/ca.key
    ~~~

3. Create the certificate and key pair for your nodes:

    {% include copy-clipboard.html %}
    ~~~ shell
    $ cockroach cert create-node \
    localhost \
    $(hostname) \
    --certs-dir=certs \
    --ca-key=my-safe-directory/ca.key
    ~~~

    Because you're running a local cluster and all nodes use the same hostname (`localhost`), you only need a single node certificate. Note that this is different than running a production cluster, where you would need to generate a certificate and key for each node, issued to all common names and IP addresses you might use to refer to the node as well as to any load balancer instances.

4. Create a client certificate and key pair for the `root` user:

    {% include copy-clipboard.html %}
    ~~~ shell
    $ cockroach cert create-client \
    root \
    --certs-dir=certs \
    --ca-key=my-safe-directory/ca.key
    ~~~

## Step 2. Start the cluster

1. Use the [`cockroach start`](cockroach-start.html) command to start the first node:

    {% include copy-clipboard.html %}
    ~~~ shell
    $ cockroach start \
    --certs-dir=certs \
    --store=node1 \
    --listen-addr=localhost:26257 \
    --http-addr=localhost:8080 \
    --join=localhost:26257,localhost:26258,localhost:26259 \
    --background
    ~~~

    You'll see a message like the following:

    ~~~
    *
    * INFO: initial startup completed.
    * Node will now attempt to join a running cluster, or wait for `cockroach init`.
    * Client connections will be accepted after this completes successfully.
    * Check the log file(s) for progress.
    *
    ~~~

2. Take a moment to understand the [flags](cockroach-start.html#flags) you used:
    - The `--certs-dir` directory points to the directory holding certificates and keys.
    - Since this is a purely local cluster, `--listen-addr=localhost:26257` and `--http-addr=localhost:8080` tell the node to listen only on `localhost`, with port `26257` used for internal and client traffic and port `8080` used for HTTP requests from the Admin UI.
    - The `--store` flag indicates the location where the node's data and logs are stored.
    - The `--join` flag specifies the addresses and ports of the nodes that will initially comprise your cluster. You'll use this exact `--join` flag when starting other nodes as well.
    - The `--background` flag starts the `cockroach` process in the background so you can continue using the same terminal for other operations.

3. Start two more nodes:

    {% include copy-clipboard.html %}
    ~~~ shell
    $ cockroach start \
    --certs-dir=certs \
    --store=node2 \
    --listen-addr=localhost:26258 \
    --http-addr=localhost:8081 \
    --join=localhost:26257,localhost:26258,localhost:26259 \
    --background
    ~~~

    {% include copy-clipboard.html %}
    ~~~ shell
    $ cockroach start \
    --certs-dir=certs \
    --store=node3 \
    --listen-addr=localhost:26259 \
    --http-addr=localhost:8082 \
    --join=localhost:26257,localhost:26258,localhost:26259 \
    --background
    ~~~

    These commands are the same as before but with unique `--store`, `--listen-addr`, and `--http-addr` flags.

4. Use the [`cockroach init`](cockroach-init.html) command to perform a one-time initialization of the cluster, sending the request to any node:

    {% include copy-clipboard.html %}
    ~~~ shell
    $ cockroach init --certs-dir=certs --host=localhost:26257
    ~~~

    You'll see the following message:

    ~~~
    Cluster successfully initialized
    ~~~

    At this point, each node also prints helpful [startup details](cockroach-start.html#standard-output) to its log. For example, the following command retrieves node 1's startup details:

    {% include copy-clipboard.html %}
    ~~~ shell
    $ grep 'node starting' node1/logs/cockroach.log -A 11
    ~~~

    The output will look something like this:

    ~~~
    CockroachDB node starting at {{page.release_info.start_time}}
    build:               CCL {{page.release_info.version}} @ {{page.release_info.build_time}} (go1.12.6)
    webui:               https://localhost:8080
    sql:                 postgresql://root@localhost:26257?sslcert=certs%2Fclient.root.crt&sslkey=certs%2Fclient.root.key&sslmode=verify-full&sslrootcert=certs%2Fca.crt
    RPC client flags:    cockroach <client cmd> --host=localhost:26257 --certs-dir=certs
    logs:                /Users/<username>/node1/logs
    temp dir:            /Users/<username>/node1/cockroach-temp966687937
    external I/O path:   /Users/<username>/node1/extern
    store[0]:            path=/Users/<username>/node1
    status:              initialized new cluster
    clusterID:           b2537de3-166f-42c4-aae1-742e094b8349
    nodeID:              1
    ~~~    

## Step 3. Use the built-in SQL client

Now that your cluster is live, you can use any node as a SQL gateway. To test this out, let's use CockroachDB's built-in SQL client.

1. Run the [`cockroach sql`](cockroach-sql.html) command against node 1:

    {% include copy-clipboard.html %}
    ~~~ shell
    $ cockroach sql --certs-dir=certs --host=localhost:26257
    ~~~

2. Run some basic [CockroachDB SQL statements](learn-cockroachdb-sql.html):

    {% include copy-clipboard.html %}
    ~~~ sql
    > CREATE DATABASE bank;
    ~~~

    {% include copy-clipboard.html %}
    ~~~ sql
    > CREATE TABLE bank.accounts (id INT PRIMARY KEY, balance DECIMAL);
    ~~~

    {% include copy-clipboard.html %}
    ~~~ sql
    > INSERT INTO bank.accounts VALUES (1, 1000.50);
    ~~~

    {% include copy-clipboard.html %}
    ~~~ sql
    > SELECT * FROM bank.accounts;
    ~~~

    ~~~
      id | balance
    +----+---------+
       1 | 1000.50
    (1 row)
    ~~~

3. Now exit the SQL shell on node 1 and open a new shell on node 2:

    {% include copy-clipboard.html %}
    ~~~ sql
    > \q
    ~~~

    {% include copy-clipboard.html %}
    ~~~ shell
    $ cockroach sql --certs-dir=certs --host=localhost:26258
    ~~~

    {{site.data.alerts.callout_info}}
    In a real deployment, all nodes would likely use the default port `26257`, and so you wouldn't need to set the port portion of `--host`.
    {{site.data.alerts.end}}

4. Run the same `SELECT` query as before:

    {% include copy-clipboard.html %}
    ~~~ sql
    > SELECT * FROM bank.accounts;
    ~~~

    ~~~
      id | balance
    +----+---------+
       1 | 1000.50
    (1 row)
    ~~~

    As you can see, node 1 and node 2 behaved identically as SQL gateways.

5. Now [create a user with a password](create-user.html#create-a-user-with-a-password), which you will need in a later to access the Admin UI:

    {% include copy-clipboard.html %}
    ~~~ sql
    > CREATE USER max WITH PASSWORD 'roach';
    ~~~

6. On secure clusters, [certain pages of the Admin UI](admin-ui-overview.html#admin-ui-access) can only be accessed by `admin` users.

    Assign `max` to the `admin` role:

    {% include copy-clipboard.html %}
    ~~~ sql
<<<<<<< HEAD
    > INSERT INTO system.role_members (role, member, "isAdmin") VALUES ('admin', 'max', true);
=======
    > INSERT INTO system.role_members (role, member, "isAdmin")
        VALUES ('admin', 'max', true);
>>>>>>> bffe1ef7
    ~~~

7. Exit the SQL shell on node 2:

    {% include copy-clipboard.html %}
    ~~~ sql
    > \q
    ~~~

    {{site.data.alerts.callout_info}}
    You may need to [restart a node](#step-6-simulate-node-failure) for new `admin` roles to take effect.
    {{site.data.alerts.end}}

## Step 4. Run a sample workload

CockroachDB also comes with a number of [built-in workloads](cockroach-workload.html) for simulating client traffic. Let's the workload based on CockroachDB's sample vehicle-sharing application, [MovR](movr.html).

1. Load the initial dataset:

    {% include copy-clipboard.html %}
    ~~~ shell
    $ cockroach workload init movr \
    'postgresql://root@localhost:26257?sslcert=certs%2Fclient.root.crt&sslkey=certs%2Fclient.root.key&sslmode=verify-full&sslrootcert=certs%2Fca.crt'
    ~~~

    ~~~
    I190926 16:50:35.663708 1 workload/workloadsql/dataload.go:135  imported users (0s, 50 rows)
    I190926 16:50:35.682583 1 workload/workloadsql/dataload.go:135  imported vehicles (0s, 15 rows)
    I190926 16:50:35.769572 1 workload/workloadsql/dataload.go:135  imported rides (0s, 500 rows)
    I190926 16:50:35.836619 1 workload/workloadsql/dataload.go:135  imported vehicle_location_histories (0s, 1000 rows)
    I190926 16:50:35.915498 1 workload/workloadsql/dataload.go:135  imported promo_codes (0s, 1000 rows)
    ~~~

2. Run the workload for 5 minutes:

    {% include copy-clipboard.html %}
    ~~~ shell
    $ cockroach workload run movr \
    --duration=5m \
    'postgresql://root@localhost:26257?sslcert=certs%2Fclient.root.crt&sslkey=certs%2Fclient.root.key&sslmode=verify-full&sslrootcert=certs%2Fca.crt'
    ~~~

## Step 5. Access the Admin UI

The CockroachDB [Admin UI](admin-ui-overview.html) gives you insight into the overall health of your cluster as well as the performance of the client workload.

1. Go to <a href="https://localhost:8080" data-proofer-ignore>https://localhost:8080</a>. Note that your browser will consider the CockroachDB-created certificate invalid; you'll need to click through a warning message to get to the UI.

    {% include {{ page.version.version }}/misc/chrome-localhost.md %}

2. Log in with the username and password you created earlier (`max`/`roach`).

3. On the [**Cluster Overview**](admin-ui-cluster-overview-page.html), notice that three nodes are live, with an identical replica count on each node:

    <img src="{{ 'images/v19.2/admin_ui_cluster_overview_3_nodes.png' | relative_url }}" alt="CockroachDB Admin UI" style="border:1px solid #eee;max-width:100%" />

    This demonstrates CockroachDB's [automated replication](demo-data-replication.html) of data via the Raft consensus protocol.    

    {{site.data.alerts.callout_info}}
    Capacity metrics can be incorrect when running multiple nodes on a single machine. For more details, see this [limitation](known-limitations.html#available-capacity-metric-in-the-admin-ui).
    {{site.data.alerts.end}}

4. Click [**Metrics**](admin-ui-overview-dashboard.html) to access a variety of time series dashboards, including graphs of SQL queries and service latency over time:

    <img src="{{ 'images/v19.2/admin_ui_overview_dashboard_3_nodes.png' | relative_url }}" alt="CockroachDB Admin UI" style="border:1px solid #eee;max-width:100%" />

5. Use the [**Databases**](admin-ui-databases-page.html), [**Statements**](admin-ui-statements-page.html), and [**Jobs**](admin-ui-jobs-page.html) pages to view details about your databases and tables, to assess the performance of specific queries, and to monitor the status of long-running operations like schema changes, respectively.

## Step 6. Simulate node failure

1. In a new terminal, run the [`cockroach quit`](cockroach-quit.html) command against a node to simulate a node failure:

    {% include copy-clipboard.html %}
    ~~~ shell
    $ cockroach quit --certs-dir=certs --host=localhost:26259
    ~~~

2. Back in the Admin UI, despite one node being "suspect", notice the continued SQL traffic:

    <img src="{{ 'images/v19.2/admin_ui_overview_dashboard_1_suspect.png' | relative_url }}" alt="CockroachDB Admin UI" style="border:1px solid #eee;max-width:100%" />

    This demonstrates CockroachDB's use of the Raft consensus protocol to [maintain availability and consistency in the face of failure](demo-fault-tolerance-and-recovery.html); as long as a majority of replicas remain online, the cluster and client traffic continue uninterrupted.

4. Restart node 3:

    {% include copy-clipboard.html %}
    ~~~ shell
    $ cockroach start \
    --certs-dir=certs \
    --store=node3 \
    --listen-addr=localhost:26259 \
    --http-addr=localhost:8082 \
    --join=localhost:26257,localhost:26258,localhost:26259 \
    --background
    ~~~

## Step 7. Scale the cluster

Adding capacity is as simple as starting more nodes with `cockroach start`.

1. Start 2 more nodes:

    {% include copy-clipboard.html %}
    ~~~ shell
    $ cockroach start \
    --certs-dir=certs \
    --store=node4 \
    --listen-addr=localhost:26260 \
    --http-addr=localhost:8083 \
    --join=localhost:26257,localhost:26258,localhost:26259 \
    --background
    ~~~

    {% include copy-clipboard.html %}
    ~~~ shell
    $ cockroach start \
    --certs-dir=certs \
    --store=node5 \
    --listen-addr=localhost:26261 \
    --http-addr=localhost:8084 \
    --join=localhost:26257,localhost:26258,localhost:26259 \
    --background
    ~~~

    Again, these commands are the same as before but with unique `--store`, `--listen-addr`, and `--http-addr` flags.

2. Back on the **Cluster Overview** in the Admin UI, you'll now see 5 nodes listed:

    <img src="{{ 'images/v19.2/admin_ui_cluster_overview_5_nodes.png' | relative_url }}" alt="CockroachDB Admin UI" style="border:1px solid #eee;max-width:100%" />

    At first, the replica count will be lower for nodes 4 and 5. Very soon, however, you'll see those numbers even out across all nodes, indicating that data is being [automatically rebalanced](demo-replication-and-rebalancing.html) to utilize the additional capacity of the new nodes.

## Step 8. Stop the cluster

1. When you're done with your test cluster, use the [`cockroach quit`](cockroach-quit.html) command to gracefully shut down each node.

    {% include copy-clipboard.html %}
    ~~~ shell
    $ cockroach quit --certs-dir=certs --host=localhost:26257
    ~~~

    {% include copy-clipboard.html %}
    ~~~ shell
    $ cockroach quit --certs-dir=certs --host=localhost:26258
    ~~~

    {% include copy-clipboard.html %}
    ~~~ shell
    $ cockroach quit --certs-dir=certs --host=localhost:26259
    ~~~

    {{site.data.alerts.callout_info}}
    For nodes 4 and 5, the shutdown process will take longer (about a minute each) and will eventually force the nodes to stop. This is because, with only 2 of 5 nodes left, a majority of replicas are not available, and so the cluster is no longer operational.
    {{site.data.alerts.end}}

    {% include copy-clipboard.html %}
    ~~~ shell
    $ cockroach quit --certs-dir=certs --host=localhost:26260
    ~~~

    {% include copy-clipboard.html %}
    ~~~ shell
    $ cockroach quit --certs-dir=certs --host=localhost:26261
    ~~~

2. To restart the cluster at a later time, run the same `cockroach start` commands as earlier from the directory containing the nodes' data stores.  

    If you do not plan to restart the cluster, you may want to remove the nodes' data stores and the certificate directories:

    {% include copy-clipboard.html %}
    ~~~ shell
    $ rm -rf node1 node2 node3 node4 node5 certs my-safe-directory
    ~~~

## What's next?

- Learn more about [CockroachDB SQL](learn-cockroachdb-sql.html) and the [built-in SQL client](cockroach-sql.html)
- [Install the client driver](install-client-drivers.html) for your preferred language
- [Build an app with CockroachDB](build-an-app-with-cockroachdb.html)
- Further explore CockroachDB capabilities like [fault tolerance and automated repair](demo-fault-tolerance-and-recovery.html), [geo-partitioning](demo-low-latency-multi-region-deployment.html), [serializable transactions](demo-serializable.html), and [JSON support](demo-json-support.html)<|MERGE_RESOLUTION|>--- conflicted
+++ resolved
@@ -256,12 +256,7 @@
 
     {% include copy-clipboard.html %}
     ~~~ sql
-<<<<<<< HEAD
     > INSERT INTO system.role_members (role, member, "isAdmin") VALUES ('admin', 'max', true);
-=======
-    > INSERT INTO system.role_members (role, member, "isAdmin")
-        VALUES ('admin', 'max', true);
->>>>>>> bffe1ef7
     ~~~
 
 7. Exit the SQL shell on node 2:
