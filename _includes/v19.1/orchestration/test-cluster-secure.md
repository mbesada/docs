--- conflicted
+++ resolved
@@ -86,12 +86,7 @@
 
     {% include copy-clipboard.html %}
     ~~~ sql
-<<<<<<< HEAD
     > INSERT INTO system.role_members (role, member, "isAdmin") VALUES ('admin', 'roach', true);
-=======
-    > INSERT INTO system.role_members (role, member, "isAdmin")
-        VALUES ('admin', 'roach', true);
->>>>>>> bffe1ef7
     ~~~
 
 6. Exit the SQL shell and pod:
@@ -203,12 +198,7 @@
 
     {% include copy-clipboard.html %}
     ~~~ sql
-<<<<<<< HEAD
     > INSERT INTO system.role_members (role, member, "isAdmin") VALUES ('admin', 'roach', true);
-=======
-    > INSERT INTO system.role_members (role, member, "isAdmin")
-        VALUES ('admin', 'roach', true);
->>>>>>> bffe1ef7
     ~~~
 
 6. Exit the SQL shell and pod:
